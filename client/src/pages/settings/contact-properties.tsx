import React, { useState, useEffect, useRef } from 'react';
import { useQuery, useMutation, useQueryClient } from '@tanstack/react-query';
import { Button } from '@/components/ui/button';
import { Input } from '@/components/ui/input';
import { Label } from '@/components/ui/label';
import { Checkbox } from '@/components/ui/checkbox';
import { Card } from '@/components/ui/card';
import {
  Select,
  SelectContent,
  SelectItem,
  SelectTrigger,
  SelectValue,
} from '@/components/ui/select';
import {
  Sheet,
  SheetContent,
  SheetDescription,
  SheetHeader,
  SheetTitle,
} from '@/components/ui/sheet';
import {
  Table,
  TableBody,
  TableCell,
  TableHead,
  TableHeader,
  TableRow,
} from '@/components/ui/table';
import {
  Tooltip,
  TooltipContent,
  TooltipProvider,
  TooltipTrigger,
} from '@/components/ui/tooltip';
import {
  DropdownMenu,
  DropdownMenuContent,
  DropdownMenuItem,
  DropdownMenuTrigger,
} from '@/components/ui/dropdown-menu';
import {
  AlertDialog,
  AlertDialogAction,
  AlertDialogCancel,
  AlertDialogContent,
  AlertDialogDescription,
  AlertDialogFooter,
  AlertDialogHeader,
  AlertDialogTitle,
} from '@/components/ui/alert-dialog';
import { Badge } from '@/components/ui/badge';
import {
  Plus,
  Trash2,
  Edit2,
  Save,
  X,
  Search,
  ChevronLeft,
  ChevronRight,
  Settings,
  HelpCircle,
  Type,
  Hash,
  Calendar,
  List,
  MoreVertical,
  Check,
  AlertTriangle
} from 'lucide-react';
import { CustomField } from '@shared/schema';
import { useToast } from '@/hooks/use-toast';
import { useAuth } from '@/hooks/useAuth';

interface ContactPropertiesProps {
  workspaceId: string;
}

interface CustomFieldsResponse {
  fields: CustomField[];
  total: number;
  page: number;
  totalPages: number;
}

export default function ContactProperties({ workspaceId }: ContactPropertiesProps) {
  // Create custom field mutation
  const createFieldMutation = useMutation({
    mutationFn: async (data: typeof newField) => {
      const response = await fetch('/api/custom-fields', {
        method: 'POST',
        headers: { 'Content-Type': 'application/json', 'Authorization': `Bearer ${token}` },
        body: JSON.stringify({ ...data, workspaceId }),
      });
      if (!response.ok) {
        const error = await response.text();
        throw new Error(error);
      }
      return response.json();
    },
    onSuccess: () => {
      queryClient.invalidateQueries({ queryKey: ['/api/custom-fields'] });
      resetNewField();
      setShowCreateDrawer(false);
      toast({ title: 'Custom field created successfully' });
    },
    onError: (error: Error) => {
      toast({ title: 'Failed to create custom field', description: error.message, variant: 'destructive' });
    },
  });
  // Track loading state for each field action
  const [loadingFieldId, setLoadingFieldId] = useState<string | null>(null);
  const [showCreateDrawer, setShowCreateDrawer] = useState(false);
  const [showEditDrawer, setShowEditDrawer] = useState(false);
  const [editingField, setEditingField] = useState<CustomField | null>(null);
  const [deleteDialogOpen, setDeleteDialogOpen] = useState(false);
  const [fieldToDelete, setFieldToDelete] = useState<CustomField | null>(null);
  const [page, setPage] = useState(1);
  const [search, setSearch] = useState('');
  const [limit] = useState(10);
  const { user, token } = useAuth();

  const [newField, setNewField] = useState({
    name: '',
    type: 'string' as const,
    options: [] as string[],
    required: false,
    showInForm: true,
    readonly: false,
  });
  const [editData, setEditData] = useState<Partial<CustomField>>({});
  const [optionInput, setOptionInput] = useState('');
  const [editOptions, setEditOptions] = useState<string[]>([]);
  const [editOptionInput, setEditOptionInput] = useState('');

  const { toast } = useToast();
  const queryClient = useQueryClient();

  const searchInputRef = useRef<HTMLInputElement | null>(null);
  
  // Default contact properties that should always be shown
  const defaultProperties = [
    { key: 'name', label: 'Name', type: 'Text', tooltip: 'Contact\'s full name - required for all contacts' },
    { key: 'email', label: 'Email', type: 'Text', tooltip: 'Contact\'s email address for communication' },
    { key: 'phone', label: 'Phone', type: 'Text', tooltip: 'Contact\'s phone number' },
    { key: 'createdAt', label: 'Created Date', type: 'Date', tooltip: 'When this contact was first added' },
    { key: 'updatedAt', label: 'Modified Date', type: 'Date', tooltip: 'When this contact was last updated' }
  ];
  
  // Field type definitions with tooltips
  const fieldTypes = {
    string: { 
      label: 'Text', 
      icon: Type, 
      tooltip: 'Single line text input for names, titles, or short descriptions' 
    },
    number: { 
      label: 'Number', 
      icon: Hash, 
      tooltip: 'Numeric input for quantities, prices, or calculations' 
    },
    date: { 
      label: 'Date', 
      icon: Calendar, 
      tooltip: 'Date picker for birthdays, deadlines, or important dates' 
    },
    dropdown: { 
      label: 'Dropdown', 
      icon: List, 
      tooltip: 'Single selection from predefined options' 
    },
    radio: { 
      label: 'Radio', 
      icon: List, 
      tooltip: 'Single choice from visible options displayed as radio buttons' 
    },
    multiselect: { 
      label: 'Multi-select', 
      icon: List, 
      tooltip: 'Multiple selections from predefined options with checkboxes' 
    }
  };

  function useDebounce<T>(value: T, delay: number): T {
    const [debouncedValue, setDebouncedValue] = useState(value);

    useEffect(() => {
      const handler = setTimeout(() => {
        setDebouncedValue(value);
      }, delay);

      return () => clearTimeout(handler);
    }, [value, delay]);

    return debouncedValue;
  }

  const debouncedSearch = useDebounce(search, 500);

  // Fetch custom fields with pagination
  const { data: customFieldsData, isLoading } = useQuery<CustomFieldsResponse>({
    queryKey: ['/api/custom-fields', workspaceId, page, debouncedSearch],
    queryFn: async () => {
      const params = new URLSearchParams({
        workspace_id: workspaceId,
        page: page.toString(),
        limit: limit.toString(),
        ...(search && { search })
      });
      const response = await fetch(`/api/custom-fields?${params}`, {
        method: 'GET',
        headers: {
          'Content-Type': 'application/json',
          'Authorization': `Bearer ${token}`,
        },
      });
      if (!response.ok) throw new Error('Failed to fetch custom fields');
      const data = await response.json();
      if (Array.isArray(data)) {
        return {
          fields: data,
          total: data.length,
          page: 1,
          totalPages: 1
        };
      }
      return data;
    }
  });

  const customFields = customFieldsData?.fields || [];
  const totalPages = customFieldsData?.totalPages || 1;
  const total = customFieldsData?.total || 0;

<<<<<<< HEAD
  // Maintain search focus after data refresh
  useEffect(() => {
    if (searchInputRef.current && document.activeElement !== searchInputRef.current) {
      searchInputRef.current.focus();
    }
  }, [customFieldsData]);

  // Delete custom field mutation with per-row loading
  const deleteFieldMutation = useMutation({
    mutationFn: async (fieldId: string) => {
      setLoadingFieldId(fieldId);
      const response = await fetch(`/api/custom-fields/${fieldId}`, {
        method: 'DELETE',
        headers: {
          'Content-Type': 'application/json',
          'Authorization': `Bearer ${token}`,
        }
=======
  // Create custom field mutation
  const createFieldMutation = useMutation({
    mutationFn: async (data: typeof newField) => {
      const response = await fetch('/api/custom-fields', {
        method: 'POST',
        headers: { 'Content-Type': 'application/json', 'Authorization': `Bearer ${token}` },
        body: JSON.stringify({ ...data, workspaceId }),
>>>>>>> 1a4445a5
      });
      if (!response.ok) {
        const error = await response.text();
        throw new Error(error);
      }
      return response.json();
    },
    onSuccess: () => {
      queryClient.invalidateQueries({ queryKey: ['/api/custom-fields'] });
      toast({ title: 'Custom field deleted successfully' });
      setLoadingFieldId(null);
    },
    onError: (error: Error) => {
      toast({ title: 'Failed to delete custom field', description: error.message, variant: 'destructive' });
      setLoadingFieldId(null);
    },
  });
  const updateFieldMutation = useMutation({
    mutationFn: async ({ id, updates }: { id: string, updates: Partial<CustomField> }) => {
      const response = await fetch(`/api/custom-fields/${id}`, {
        method: 'PATCH',
        headers: { 'Content-Type': 'application/json', 'Authorization': `Bearer ${token}` },
        body: JSON.stringify(updates),
      });
      if (!response.ok) {
        const error = await response.text();
        throw new Error(error);
      }
      return response.json();
    },
    onSuccess: () => {
      queryClient.invalidateQueries({ queryKey: ['/api/custom-fields'] });
      setEditingField(null);
      setEditData({});
      setEditOptions([]);
      setShowEditDrawer(false);
      toast({ title: 'Custom field updated successfully' });
    },
    onError: (error: Error) => {
      toast({ title: 'Failed to update custom field', description: error.message, variant: 'destructive' });
    },
  });

<<<<<<< HEAD
=======
  // Delete custom field mutation
  const deleteFieldMutation = useMutation({
    mutationFn: async (fieldId: string) => {
      const response = await fetch(`/api/custom-fields/${fieldId}`, {
        method: 'DELETE',
        headers: {
          'Content-Type': 'application/json',
          'Authorization': `Bearer ${token}`,
        }
      });
      if (!response.ok) {
        const error = await response.text();
        throw new Error(error);
      }
      return response.json();
    },
    onSuccess: () => {
      queryClient.invalidateQueries({ queryKey: ['/api/custom-fields'] });
      setDeleteDialogOpen(false);
      setFieldToDelete(null);
      toast({ title: 'Custom field deleted successfully' });
    },
    onError: (error: Error) => {
      toast({ title: 'Failed to delete custom field', description: error.message, variant: 'destructive' });
    },
  });
>>>>>>> 1a4445a5

  const resetNewField = () => {
    setNewField({
      name: '',
      type: 'string',
      options: [],
      required: false,
      showInForm: true,
      readonly: false,
    });
    setOptionInput('');
  };

  const handleAddOption = () => {
    const trimmedOption = optionInput.trim();
    if (
      trimmedOption.length >= 3 &&
      !newField.options.includes(trimmedOption) &&
      newField.options.length < 50
    ) {
      setNewField({
        ...newField,
        options: [...newField.options, trimmedOption]
      });
      setOptionInput('');
    } else if (trimmedOption.length < 3) {
      toast({ title: 'Option must be at least 3 characters long', variant: 'destructive' });
    } else if (newField.options.includes(trimmedOption)) {
      toast({ title: 'Option already exists', variant: 'destructive' });
    } else if (newField.options.length >= 50) {
      toast({ title: 'Maximum 50 options allowed', variant: 'destructive' });
    }
  };

  const handleRemoveOption = (index: number) => {
    setNewField({
      ...newField,
      options: newField.options.filter((_, i) => i !== index)
    });
  };

  const handleAddEditOption = () => {
    const trimmedOption = editOptionInput.trim();
    if (
      trimmedOption.length >= 3 &&
      !editOptions.includes(trimmedOption) &&
      editOptions.length < 50
    ) {
      const newOptions = [...editOptions, trimmedOption];
      setEditOptions(newOptions);
      setEditData({ ...editData, options: newOptions });
      setEditOptionInput('');
    } else if (trimmedOption.length < 3) {
      toast({ title: 'Option must be at least 3 characters long', variant: 'destructive' });
    } else if (editOptions.includes(trimmedOption)) {
      toast({ title: 'Option already exists', variant: 'destructive' });
    } else if (editOptions.length >= 50) {
      toast({ title: 'Maximum 50 options allowed', variant: 'destructive' });
    }
  };

  const handleRemoveEditOption = (index: number) => {
    const newOptions = editOptions.filter((_, i) => i !== index);
    setEditOptions(newOptions);
    setEditData({ ...editData, options: newOptions });
  };

  const handleEditField = (field: CustomField) => {
    setEditingField(field);
    setEditData({
      name: field.name,
      type: field.type,
      required: field.required,
      showInForm: field.showInForm,
      readonly: field.readonly,
    });
    setEditOptions(field.options || []);
    setShowEditDrawer(true);
  };

  const handleUpdateField = () => {
    if (!editingField) return;
    updateFieldMutation.mutate({
      id: editingField.id,
      updates: {
        ...editData,
        options: editOptions
      }
    });
  };

  const handleDeleteField = (field: CustomField) => {
    setFieldToDelete(field);
    setDeleteDialogOpen(true);
  };

  const confirmDelete = () => {
    if (fieldToDelete) {
      deleteFieldMutation.mutate(fieldToDelete.id);
    }
  };

  // Reset form when drawer closes
  useEffect(() => {
    if (!showCreateDrawer) {
      resetNewField();
    }
  }, [showCreateDrawer]);

  // Reset edit form when drawer closes
  useEffect(() => {
    if (!showEditDrawer) {
      setEditingField(null);
      setEditData({});
      setEditOptions([]);
      setEditOptionInput('');
    }
  }, [showEditDrawer]);

  const getFieldTypeIcon = (type: string) => {
    const IconComponent = fieldTypes[type as keyof typeof fieldTypes]?.icon || Type;
    return <IconComponent className="h-4 w-4" />;
  };

  const getFieldTypeLabel = (type: string) => {
    return fieldTypes[type as keyof typeof fieldTypes]?.label || type;
  };

  return (
    <TooltipProvider>
      <div className="space-y-6 p-6 bg-slate-900 min-h-screen">
        {/* Header */}
        <div className="flex flex-col space-y-4 sm:flex-row sm:items-center sm:justify-between sm:space-y-0">
          <div>
            <h1 className="text-2xl font-bold text-slate-100 flex items-center gap-2">
              <Settings className="h-6 w-6" />
              Contact Properties
            </h1>
            <p className="text-slate-400 mt-1">
              Manage default and custom fields for your contacts
            </p>
          </div>

          <Button
            onClick={() => setShowCreateDrawer(true)}
            className="bg-blue-600 hover:bg-blue-700 text-white"
            data-testid="button-create-property"
          >
            <Plus className="h-4 w-4 mr-2" />
            Add Custom Property
          </Button>
        </div>

        {/* Search and Stats */}
        <Card className="bg-slate-800 border-slate-700 p-4">
          <div className="flex flex-col space-y-4 sm:flex-row sm:items-center sm:justify-between sm:space-y-0">
            <div className="relative flex-1 max-w-md">
              <Search className="absolute left-3 top-1/2 transform -translate-y-1/2 h-4 w-4 text-slate-400" />
              <Input
                ref={searchInputRef}
                placeholder="Search properties..."
                value={search}
                onChange={(e) => setSearch(e.target.value)}
                className="pl-10 bg-slate-700 border-slate-600 text-slate-100 placeholder:text-slate-400"
                data-testid="input-search-properties"
              />
            </div>
            <div className="text-sm text-slate-400">
              {total} custom {total === 1 ? 'property' : 'properties'} + 5 default properties
            </div>
          </div>
        </Card>

        {/* Default Properties Section */}
        <Card className="bg-slate-800 border-slate-700">
          <div className="p-4 border-b border-slate-700">
            <h2 className="text-lg font-semibold text-slate-100 flex items-center gap-2">
              <Type className="h-5 w-5" />
              Default Properties
              <Tooltip>
                <TooltipTrigger>
                  <HelpCircle className="h-4 w-4 text-slate-500" />
                </TooltipTrigger>
                <TooltipContent>
                  <p>These are the standard contact fields that cannot be modified</p>
                </TooltipContent>
              </Tooltip>
            </h2>
            <p className="text-sm text-slate-400 mt-1">Built-in contact fields that are always available</p>
          </div>
          <Table>
            <TableHeader>
              <TableRow className="border-slate-700">
                <TableHead className="text-slate-300 font-medium">Property Name</TableHead>
                <TableHead className="text-slate-300 font-medium">Type</TableHead>
                <TableHead className="text-slate-300 font-medium">Status</TableHead>
                <TableHead className="text-slate-300 font-medium w-12">Actions</TableHead>
              </TableRow>
            </TableHeader>
            <TableBody>
              {defaultProperties.map((property) => (
                <TableRow key={property.key} className="border-slate-700 hover:bg-slate-700/30">
                  <TableCell className="text-slate-100">
                    <div className="flex items-center gap-2">
                      <Type className="h-4 w-4" />
                      <span className="font-medium">{property.label}</span>
                    </div>
                  </TableCell>
                  <TableCell>
                    <Tooltip>
                      <TooltipTrigger>
                        <Badge variant="outline" className="bg-slate-700 text-slate-300 border-slate-600">
                          {property.type}
                        </Badge>
                      </TooltipTrigger>
                      <TooltipContent>
                        <p>{property.tooltip}</p>
                      </TooltipContent>
                    </Tooltip>
                  </TableCell>
                  <TableCell>
                    <div className="flex gap-2">
                      {property.key === 'name' && (
                        <Tooltip>
                          <TooltipTrigger>
                            <Badge variant="destructive" className="text-xs">Required</Badge>
                          </TooltipTrigger>
                          <TooltipContent>
                            <p>This field must be filled out</p>
                          </TooltipContent>
                        </Tooltip>
                      )}
                      <Tooltip>
                        <TooltipTrigger>
                          <Badge variant="default" className="text-xs bg-green-600">Built-in</Badge>
                        </TooltipTrigger>
                        <TooltipContent>
                          <p>Default system field</p>
                        </TooltipContent>
                      </Tooltip>
                      {['createdAt', 'updatedAt'].includes(property.key) && (
                        <Tooltip>
                          <TooltipTrigger>
                            <Badge variant="outline" className="text-xs">Read-only</Badge>
                          </TooltipTrigger>
                          <TooltipContent>
                            <p>Automatically managed by the system</p>
                          </TooltipContent>
                        </Tooltip>
                      )}
                    </div>
                  </TableCell>
                  <TableCell>
                    <Tooltip>
                      <TooltipTrigger>
                        <Button variant="ghost" size="sm" className="h-8 w-8 p-0 text-slate-500 cursor-not-allowed" disabled>
                          <Settings className="h-4 w-4" />
                        </Button>
                      </TooltipTrigger>
                      <TooltipContent>
                        <p>Default properties cannot be modified</p>
                      </TooltipContent>
                    </Tooltip>
                  </TableCell>
                </TableRow>
              ))}
            </TableBody>
          </Table>
        </Card>

        {/* Custom Properties Section */}
        <Card className="bg-slate-800 border-slate-700">
          <div className="p-4 border-b border-slate-700">
            <div className="flex items-center justify-between">
              <div>
                <h2 className="text-lg font-semibold text-slate-100 flex items-center gap-2">
                  <List className="h-5 w-5" />
                  Custom Properties
                  <Tooltip>
                    <TooltipTrigger>
                      <HelpCircle className="h-4 w-4 text-slate-500" />
                    </TooltipTrigger>
                    <TooltipContent>
                      <p>Custom fields you've created for additional contact information</p>
                    </TooltipContent>
                  </Tooltip>
                </h2>
                <p className="text-sm text-slate-400 mt-1">Your custom contact fields</p>
              </div>
              <Button
                onClick={() => setShowCreateDrawer(true)}
                size="sm"
                className="bg-blue-600 hover:bg-blue-700 text-white"
              >
                <Plus className="h-4 w-4 mr-2" />
                Add Custom
              </Button>
            </div>
          </div>

          {isLoading ? (
            <div className="p-8">
              <div className="flex items-center justify-center">
                <div className="animate-spin rounded-full h-8 w-8 border-b-2 border-blue-500"></div>
              </div>
            </div>
          ) : customFields.length === 0 ? (
            <div className="p-8">
              <div className="text-center">
                <List className="h-12 w-12 text-slate-400 mx-auto mb-4" />
                <h3 className="text-lg font-medium text-slate-100 mb-2">No custom properties yet</h3>
                <p className="text-slate-400 mb-4">
                  {search ? 'No custom properties match your search.' : 'Create your first custom property to collect additional contact information.'}
                </p>
                {!search && (
                  <Button
                    onClick={() => setShowCreateDrawer(true)}
                    className="bg-blue-600 hover:bg-blue-700 text-white"
                  >
                    <Plus className="h-4 w-4 mr-2" />
                    Add Custom Property
                  </Button>
                )}
              </div>
            </div>
          ) : (
            <>
              <Table>
                <TableHeader>
                  <TableRow className="border-slate-700">
                    <TableHead className="text-slate-300 font-medium">Property Name</TableHead>
                    <TableHead className="text-slate-300 font-medium">Type</TableHead>
                    <TableHead className="text-slate-300 font-medium">Status</TableHead>
                    <TableHead className="text-slate-300 font-medium w-12">Actions</TableHead>
                  </TableRow>
                </TableHeader>
                <TableBody>
                  {customFields.map((field) => (
                    <TableRow key={field.id} className="border-slate-700 hover:bg-slate-700/50">
                      <TableCell className="text-slate-100">
                        <div className="flex items-center gap-2">
                          {getFieldTypeIcon(field.type)}
                          <span className="font-medium">{field.name}</span>
                        </div>
                      </TableCell>
                      <TableCell>
                        <Tooltip>
                          <TooltipTrigger>
                            <Badge variant="secondary" className="bg-slate-600 text-slate-200 hover:bg-slate-500">
                              {getFieldTypeLabel(field.type)}
                            </Badge>
                          </TooltipTrigger>
                          <TooltipContent>
                            <p>{fieldTypes[field.type as keyof typeof fieldTypes]?.tooltip}</p>
                          </TooltipContent>
                        </Tooltip>
                      </TableCell>
                      <TableCell>
                        <div className="flex gap-2">
                          {field.required && (
                            <Tooltip>
                              <TooltipTrigger>
                                <Badge variant="destructive" className="text-xs">Required</Badge>
                              </TooltipTrigger>
                              <TooltipContent>
                                <p>This field must be filled out</p>
                              </TooltipContent>
                            </Tooltip>
                          )}
                          {field.showInForm && (
                            <Tooltip>
                              <TooltipTrigger>
                                <Badge variant="default" className="text-xs bg-blue-600">Visible</Badge>
                              </TooltipTrigger>
                              <TooltipContent>
                                <p>Appears in contact forms</p>
                              </TooltipContent>
                            </Tooltip>
                          )}
                          {field.readonly && (
                            <Tooltip>
                              <TooltipTrigger>
                                <Badge variant="outline" className="text-xs">Read-only</Badge>
                              </TooltipTrigger>
                              <TooltipContent>
                                <p>Cannot be edited by users</p>
                              </TooltipContent>
                            </Tooltip>
                          )}
                        </div>
                      </TableCell>
                      <TableCell>
                        <DropdownMenu>
                          <Tooltip>
                            <TooltipTrigger asChild>
                              <DropdownMenuTrigger asChild>
                                <Button 
                                  variant="ghost" 
                                  size="sm" 
                                  className="h-8 w-8 p-0 text-slate-400 hover:text-slate-100 hover:bg-slate-700"
                                  data-testid={`button-menu-${field.id}`}
                                >
                                  <Settings className="h-4 w-4" />
                                </Button>
                              </DropdownMenuTrigger>
                            </TooltipTrigger>
                            <TooltipContent>
                              <p>Property settings</p>
                            </TooltipContent>
                          </Tooltip>
<<<<<<< HEAD
                        )}
                      </div>
                    </TableCell>
                    <TableCell>
                      <DropdownMenu>
                        <DropdownMenuTrigger asChild>
                          <Button variant="ghost" size="sm" className="h-8 w-8 p-0 text-slate-400 hover:text-slate-100">
                            <MoreVertical className="h-4 w-4" />
                          </Button>
                        </DropdownMenuTrigger>
                        <DropdownMenuContent align="end" className="bg-slate-800 border-slate-700">
                          <DropdownMenuItem
                            onClick={() => handleEditField(field)}
                            className="text-slate-200 hover:bg-slate-700 cursor-pointer"
                            disabled={loadingFieldId === field.id}
                          >
                            {loadingFieldId === field.id ? (
                              <div className="animate-spin rounded-full h-4 w-4 border-b-2 border-white mr-2"></div>
                            ) : (
                              <Edit2 className="h-4 w-4 mr-2" />
                            )}
                            Edit
                          </DropdownMenuItem>
                          <DropdownMenuItem
                            onClick={() => deleteFieldMutation.mutate(field.id)}
                            className="text-red-400 hover:bg-red-900/20 cursor-pointer"
                            disabled={loadingFieldId === field.id}
                          >
                            {loadingFieldId === field.id ? (
                              <div className="animate-spin rounded-full h-4 w-4 border-b-2 border-white mr-2"></div>
                            ) : (
                              <Trash2 className="h-4 w-4 mr-2" />
                            )}
                            Delete
                          </DropdownMenuItem>
                        </DropdownMenuContent>
                      </DropdownMenu>
                    </TableCell>
                  </TableRow>
                ))}
              </TableBody>
            </Table>
=======
                          <DropdownMenuContent align="end" className="bg-slate-800 border-slate-700">
                            <DropdownMenuItem
                              onClick={() => handleEditField(field)}
                              className="text-slate-200 hover:bg-slate-700 cursor-pointer"
                              data-testid={`menu-edit-${field.id}`}
                            >
                              <Edit2 className="h-4 w-4 mr-2" />
                              Edit
                            </DropdownMenuItem>
                            <DropdownMenuItem
                              onClick={() => handleDeleteField(field)}
                              className="text-red-400 hover:bg-red-900/20 cursor-pointer"
                              data-testid={`menu-delete-${field.id}`}
                            >
                              <Trash2 className="h-4 w-4 mr-2" />
                              Delete
                            </DropdownMenuItem>
                          </DropdownMenuContent>
                        </DropdownMenu>
                      </TableCell>
                    </TableRow>
                  ))}
                </TableBody>
              </Table>
>>>>>>> 1a4445a5

              {/* Pagination */}
              {totalPages > 1 && (
                <div className="flex items-center justify-between p-4 border-t border-slate-700">
                  <div className="text-sm text-slate-400">
                    Page {page} of {totalPages}
                  </div>
                  <div className="flex gap-2">
                    <Button
                      variant="outline"
                      size="sm"
                      onClick={() => setPage(p => Math.max(1, p - 1))}
                      disabled={page === 1}
                      className="border-slate-600 text-slate-300 hover:bg-slate-700"
                    >
                      <ChevronLeft className="h-4 w-4" />
                    </Button>
                    <Button
                      variant="outline"
                      size="sm"
                      onClick={() => setPage(p => Math.min(totalPages, p + 1))}
                      disabled={page === totalPages}
                      className="border-slate-600 text-slate-300 hover:bg-slate-700"
                    >
                      <ChevronRight className="h-4 w-4" />
                    </Button>
                  </div>
                </div>
              )}
            </>
          )}
        </Card>

        {/* Delete Confirmation Dialog */}
        <AlertDialog open={deleteDialogOpen} onOpenChange={setDeleteDialogOpen}>
          <AlertDialogContent className="bg-slate-800 border-slate-700">
            <AlertDialogHeader>
              <AlertDialogTitle className="text-slate-100 flex items-center gap-2">
                <AlertTriangle className="h-5 w-5 text-red-500" />
                Delete Property
              </AlertDialogTitle>
              <AlertDialogDescription className="text-slate-300">
                Are you sure you want to delete it? This action cannot be undone and will remove all data associated with this property from existing contacts.
              </AlertDialogDescription>
            </AlertDialogHeader>
            <AlertDialogFooter>
              <AlertDialogCancel className="bg-slate-700 border-slate-600 text-slate-200 hover:bg-slate-600">
                Cancel
              </AlertDialogCancel>
              <AlertDialogAction 
                onClick={confirmDelete}
                className="bg-red-600 hover:bg-red-700 text-white"
                disabled={deleteFieldMutation.isPending}
              >
                {deleteFieldMutation.isPending ? (
                  <div className="animate-spin rounded-full h-4 w-4 border-b-2 border-white mr-2"></div>
                ) : null}
                Delete Property
              </AlertDialogAction>
            </AlertDialogFooter>
          </AlertDialogContent>
        </AlertDialog>

        {/* Create Property Drawer */}
        <Sheet open={showCreateDrawer} onOpenChange={setShowCreateDrawer}>
          <SheetContent className="bg-slate-900 border-slate-700 text-slate-100 w-[400px] sm:w-[540px]">
            <SheetHeader>
              <SheetTitle className="text-slate-100">Create New Property</SheetTitle>
              <SheetDescription className="text-slate-400">
                Add a custom field to collect additional contact information
              </SheetDescription>
            </SheetHeader>

            <div className="space-y-6 mt-6">
              {/* Property Name */}
              <div className="space-y-2">
                <Label className="text-slate-300 flex items-center gap-2">
                  Property Name
                  <Tooltip>
                    <TooltipTrigger>
                      <HelpCircle className="h-3 w-3 text-slate-500" />
                    </TooltipTrigger>
                    <TooltipContent>
                      <p>Choose a clear, descriptive name (max 20 characters)</p>
                    </TooltipContent>
                  </Tooltip>
                </Label>
                <Input
                  value={newField.name}
                  onChange={(e) => setNewField({ ...newField, name: e.target.value.slice(0, 20) })}
                  placeholder="e.g., Department, Budget, Lead Source"
                  className="bg-slate-800 border-slate-600 text-slate-100"
                  maxLength={20}
                />
                <div className="text-xs text-slate-500">
                  {newField.name.length}/20 characters
                </div>
              </div>

              {/* Property Type */}
              <div className="space-y-2">
                <Label className="text-slate-300 flex items-center gap-2">
                  Property Type
                  <Tooltip>
                    <TooltipTrigger>
                      <HelpCircle className="h-3 w-3 text-slate-500" />
                    </TooltipTrigger>
                    <TooltipContent>
                      <p>Select the input type that best fits your data</p>
                    </TooltipContent>
                  </Tooltip>
                </Label>
                <Select value={newField.type} onValueChange={(value) => setNewField({ ...newField, type: value as any })}>
                  <SelectTrigger className="bg-slate-800 border-slate-600 text-slate-100">
                    <SelectValue />
                  </SelectTrigger>
                  <SelectContent className="bg-slate-800 border-slate-700">
                    {Object.entries(fieldTypes).map(([value, config]) => {
                      const IconComponent = config.icon;
                      return (
                        <SelectItem key={value} value={value} className="text-slate-200 hover:bg-slate-700">
                          <div className="flex items-center gap-2">
                            <IconComponent className="h-4 w-4" />
                            <span>{config.label}</span>
                          </div>
                        </SelectItem>
                      );
                    })}
                  </SelectContent>
                </Select>
                <div className="text-xs text-slate-500">
                  {fieldTypes[newField.type as keyof typeof fieldTypes]?.tooltip}
                </div>
              </div>

              {/* Options for dropdown/radio/multiselect */}
              {['dropdown', 'radio', 'multiselect'].includes(newField.type) && (
                <div className="space-y-3">
                  <Label className="text-slate-300 flex items-center gap-2">
                    Options
                    <Tooltip>
                      <TooltipTrigger>
                        <HelpCircle className="h-3 w-3 text-slate-500" />
                      </TooltipTrigger>
                      <TooltipContent>
                        <p>Add options for users to choose from (max 50 options, 3+ characters each)</p>
                      </TooltipContent>
                    </Tooltip>
                  </Label>
                  
                  <div className="flex gap-2">
                    <Input
                      value={optionInput}
                      onChange={(e) => setOptionInput(e.target.value)}
                      placeholder="Enter option text..."
                      className="bg-slate-800 border-slate-600 text-slate-100"
                      onKeyPress={(e) => e.key === 'Enter' && handleAddOption()}
                    />
                    <Button
                      type="button"
                      onClick={handleAddOption}
                      disabled={optionInput.trim().length < 3}
                      className="bg-blue-600 hover:bg-blue-700"
                    >
                      <Plus className="h-4 w-4" />
                    </Button>
                  </div>

                  {newField.options.length > 0 && (
                    <div className="space-y-2 max-h-32 overflow-y-auto">
                      {newField.options.map((option, index) => (
                        <div key={index} className="flex items-center justify-between bg-slate-800 p-2 rounded border border-slate-600">
                          <span className="text-slate-200 text-sm">{option}</span>
                          <Button
                            type="button"
                            variant="ghost"
                            size="sm"
                            onClick={() => handleRemoveOption(index)}
                            className="h-6 w-6 p-0 text-slate-400 hover:text-red-400"
                          >
                            <X className="h-3 w-3" />
                          </Button>
                        </div>
                      ))}
                    </div>
                  )}
                  <div className="text-xs text-slate-500">
                    {newField.options.length}/50 options
                  </div>
                </div>
              )}

              {/* Settings */}
              <div className="space-y-4">
                <Label className="text-slate-300">Settings</Label>
                
                <div className="space-y-3">
                  <div className="flex items-center space-x-2">
                    <Checkbox
                      id="required"
                      checked={newField.required}
                      onCheckedChange={(checked) => setNewField({ ...newField, required: !!checked })}
                    />
                    <Label htmlFor="required" className="text-slate-300 flex items-center gap-2">
                      Required field
                      <Tooltip>
                        <TooltipTrigger>
                          <HelpCircle className="h-3 w-3 text-slate-500" />
                        </TooltipTrigger>
                        <TooltipContent>
                          <p>Users must fill this field to save the contact</p>
                        </TooltipContent>
                      </Tooltip>
                    </Label>
                  </div>

                  <div className="flex items-center space-x-2">
                    <Checkbox
                      id="showInForm"
                      checked={newField.showInForm}
                      onCheckedChange={(checked) => setNewField({ ...newField, showInForm: !!checked })}
                    />
                    <Label htmlFor="showInForm" className="text-slate-300 flex items-center gap-2">
                      Show in contact forms
                      <Tooltip>
                        <TooltipTrigger>
                          <HelpCircle className="h-3 w-3 text-slate-500" />
                        </TooltipTrigger>
                        <TooltipContent>
                          <p>Display this field when creating or editing contacts</p>
                        </TooltipContent>
                      </Tooltip>
                    </Label>
                  </div>

                  <div className="flex items-center space-x-2">
                    <Checkbox
                      id="readonly"
                      checked={newField.readonly}
                      onCheckedChange={(checked) => setNewField({ ...newField, readonly: !!checked })}
                    />
                    <Label htmlFor="readonly" className="text-slate-300 flex items-center gap-2">
                      Read-only
                      <Tooltip>
                        <TooltipTrigger>
                          <HelpCircle className="h-3 w-3 text-slate-500" />
                        </TooltipTrigger>
                        <TooltipContent>
                          <p>Users can view but not edit this field</p>
                        </TooltipContent>
                      </Tooltip>
                    </Label>
                  </div>
                </div>
              </div>

              {/* Actions */}
              <div className="flex gap-3 pt-4">
                <Button
                  onClick={() => createFieldMutation.mutate(newField)}
                  disabled={!newField.name.trim() || createFieldMutation.isPending}
                  className="flex-1 bg-blue-600 hover:bg-blue-700"
                >
                  {createFieldMutation.isPending ? (
                    <div className="animate-spin rounded-full h-4 w-4 border-b-2 border-white mr-2"></div>
                  ) : (
                    <Check className="h-4 w-4 mr-2" />
                  )}
                  Create Property
                </Button>
                <Button
                  variant="outline"
                  onClick={() => setShowCreateDrawer(false)}
                  className="border-slate-600 text-slate-300 hover:bg-slate-700"
                >
                  Cancel
                </Button>
              </div>
            </div>
          </SheetContent>
        </Sheet>

        {/* Edit Property Drawer */}
        <Sheet open={showEditDrawer} onOpenChange={setShowEditDrawer}>
          <SheetContent className="bg-slate-900 border-slate-700 text-slate-100 w-[400px] sm:w-[540px]">
            <SheetHeader>
              <SheetTitle className="text-slate-100">Edit Property</SheetTitle>
              <SheetDescription className="text-slate-400">
                Modify the settings and options for this custom field
              </SheetDescription>
            </SheetHeader>

            {editingField && (
              <div className="space-y-6 mt-6">
                {/* Property Name */}
                <div className="space-y-2">
                  <Label className="text-slate-300 flex items-center gap-2">
                    Property Name
                    <Tooltip>
                      <TooltipTrigger>
                        <HelpCircle className="h-3 w-3 text-slate-500" />
                      </TooltipTrigger>
                      <TooltipContent>
                        <p>Choose a clear, descriptive name (max 20 characters)</p>
                      </TooltipContent>
                    </Tooltip>
                  </Label>
                  <Input
                    value={editData.name || ''}
                    onChange={(e) => setEditData({ ...editData, name: e.target.value.slice(0, 20) })}
                    placeholder="e.g., Department, Budget, Lead Source"
                    className="bg-slate-800 border-slate-600 text-slate-100"
                    maxLength={20}
                  />
                  <div className="text-xs text-slate-500">
                    {(editData.name || '').length}/20 characters
                  </div>
                </div>

                {/* Property Type (Read-only for existing fields) */}
                <div className="space-y-2">
                  <Label className="text-slate-300 flex items-center gap-2">
                    Property Type
                    <Tooltip>
                      <TooltipTrigger>
                        <HelpCircle className="h-3 w-3 text-slate-500" />
                      </TooltipTrigger>
                      <TooltipContent>
                        <p>Type cannot be changed after creation</p>
                      </TooltipContent>
                    </Tooltip>
                  </Label>
                  <div className="flex items-center gap-2 p-3 bg-slate-800 border border-slate-600 rounded-md">
                    {getFieldTypeIcon(editingField.type)}
                    <span className="text-slate-200">{getFieldTypeLabel(editingField.type)}</span>
                    <Badge variant="outline" className="ml-auto text-xs">Cannot change</Badge>
                  </div>
                </div>

                {/* Options for dropdown/radio/multiselect */}
                {['dropdown', 'radio', 'multiselect'].includes(editingField.type) && (
                  <div className="space-y-3">
                    <Label className="text-slate-300 flex items-center gap-2">
                      Options
                      <Tooltip>
                        <TooltipTrigger>
                          <HelpCircle className="h-3 w-3 text-slate-500" />
                        </TooltipTrigger>
                        <TooltipContent>
                          <p>Add or remove options for users to choose from (max 50 options, 3+ characters each)</p>
                        </TooltipContent>
                      </Tooltip>
                    </Label>
                    
                    <div className="flex gap-2">
                      <Input
                        value={editOptionInput}
                        onChange={(e) => setEditOptionInput(e.target.value)}
                        placeholder="Enter option text..."
                        className="bg-slate-800 border-slate-600 text-slate-100"
                        onKeyPress={(e) => e.key === 'Enter' && handleAddEditOption()}
                      />
                      <Button
                        type="button"
                        onClick={handleAddEditOption}
                        disabled={editOptionInput.trim().length < 3}
                        className="bg-blue-600 hover:bg-blue-700"
                      >
                        <Plus className="h-4 w-4" />
                      </Button>
                    </div>

                    {editOptions.length > 0 && (
                      <div className="space-y-2 max-h-32 overflow-y-auto">
                        {editOptions.map((option: string, index: number) => (
                          <div key={index} className="flex items-center justify-between bg-slate-800 p-2 rounded border border-slate-600">
                            <span className="text-slate-200 text-sm">{option}</span>
                            <Button
                              type="button"
                              variant="ghost"
                              size="sm"
                              onClick={() => handleRemoveEditOption(index)}
                              className="h-6 w-6 p-0 text-slate-400 hover:text-red-400"
                            >
                              <X className="h-3 w-3" />
                            </Button>
                          </div>
                        ))}
                      </div>
                    )}
                    <div className="text-xs text-slate-500">
                      {editOptions.length}/50 options
                    </div>
                  </div>
                )}

                {/* Settings */}
                <div className="space-y-4">
                  <Label className="text-slate-300">Settings</Label>
                  
                  <div className="space-y-3">
                    <div className="flex items-center space-x-2">
                      <Checkbox
                        id="edit-required"
                        checked={editData.required || false}
                        onCheckedChange={(checked) => setEditData({ ...editData, required: !!checked })}
                      />
                      <Label htmlFor="edit-required" className="text-slate-300 flex items-center gap-2">
                        Required field
                        <Tooltip>
                          <TooltipTrigger>
                            <HelpCircle className="h-3 w-3 text-slate-500" />
                          </TooltipTrigger>
                          <TooltipContent>
                            <p>Users must fill this field to save the contact</p>
                          </TooltipContent>
                        </Tooltip>
                      </Label>
                    </div>

                    <div className="flex items-center space-x-2">
                      <Checkbox
                        id="edit-showInForm"
                        checked={editData.showInForm !== false}
                        onCheckedChange={(checked) => setEditData({ ...editData, showInForm: !!checked })}
                      />
                      <Label htmlFor="edit-showInForm" className="text-slate-300 flex items-center gap-2">
                        Show in contact forms
                        <Tooltip>
                          <TooltipTrigger>
                            <HelpCircle className="h-3 w-3 text-slate-500" />
                          </TooltipTrigger>
                          <TooltipContent>
                            <p>Display this field when creating or editing contacts</p>
                          </TooltipContent>
                        </Tooltip>
                      </Label>
                    </div>

                    <div className="flex items-center space-x-2">
                      <Checkbox
                        id="edit-readonly"
                        checked={editData.readonly || false}
                        onCheckedChange={(checked) => setEditData({ ...editData, readonly: !!checked })}
                      />
                      <Label htmlFor="edit-readonly" className="text-slate-300 flex items-center gap-2">
                        Read-only
                        <Tooltip>
                          <TooltipTrigger>
                            <HelpCircle className="h-3 w-3 text-slate-500" />
                          </TooltipTrigger>
                          <TooltipContent>
                            <p>Users can view but not edit this field</p>
                          </TooltipContent>
                        </Tooltip>
                      </Label>
                    </div>
                  </div>
                </div>

                {/* Actions */}
                <div className="flex gap-3 pt-4">
                  <Button
                    onClick={handleUpdateField}
                    disabled={!editData.name?.trim() || updateFieldMutation.isPending}
                    className="flex-1 bg-blue-600 hover:bg-blue-700"
                  >
                    {updateFieldMutation.isPending ? (
                      <div className="animate-spin rounded-full h-4 w-4 border-b-2 border-white mr-2"></div>
                    ) : (
                      <Save className="h-4 w-4 mr-2" />
                    )}
                    Save Changes
                  </Button>
                  <Button
                    variant="outline"
                    onClick={() => setShowEditDrawer(false)}
                    className="border-slate-600 text-slate-300 hover:bg-slate-700"
                  >
                    Cancel
                  </Button>
                </div>
              </div>
            )}
          </SheetContent>
        </Sheet>
      </div>
    </TooltipProvider>
  );
}<|MERGE_RESOLUTION|>--- conflicted
+++ resolved
@@ -85,32 +85,12 @@
 }
 
 export default function ContactProperties({ workspaceId }: ContactPropertiesProps) {
-  // Create custom field mutation
-  const createFieldMutation = useMutation({
-    mutationFn: async (data: typeof newField) => {
-      const response = await fetch('/api/custom-fields', {
-        method: 'POST',
-        headers: { 'Content-Type': 'application/json', 'Authorization': `Bearer ${token}` },
-        body: JSON.stringify({ ...data, workspaceId }),
-      });
-      if (!response.ok) {
-        const error = await response.text();
-        throw new Error(error);
-      }
-      return response.json();
-    },
-    onSuccess: () => {
-      queryClient.invalidateQueries({ queryKey: ['/api/custom-fields'] });
-      resetNewField();
-      setShowCreateDrawer(false);
-      toast({ title: 'Custom field created successfully' });
-    },
-    onError: (error: Error) => {
-      toast({ title: 'Failed to create custom field', description: error.message, variant: 'destructive' });
-    },
-  });
-  // Track loading state for each field action
-  const [loadingFieldId, setLoadingFieldId] = useState<string | null>(null);
+  // ...existing state declarations...
+
+  // ...existing state declarations...
+
+  // Place cleanup effect after all state declarations
+
   const [showCreateDrawer, setShowCreateDrawer] = useState(false);
   const [showEditDrawer, setShowEditDrawer] = useState(false);
   const [editingField, setEditingField] = useState<CustomField | null>(null);
@@ -233,25 +213,6 @@
   const totalPages = customFieldsData?.totalPages || 1;
   const total = customFieldsData?.total || 0;
 
-<<<<<<< HEAD
-  // Maintain search focus after data refresh
-  useEffect(() => {
-    if (searchInputRef.current && document.activeElement !== searchInputRef.current) {
-      searchInputRef.current.focus();
-    }
-  }, [customFieldsData]);
-
-  // Delete custom field mutation with per-row loading
-  const deleteFieldMutation = useMutation({
-    mutationFn: async (fieldId: string) => {
-      setLoadingFieldId(fieldId);
-      const response = await fetch(`/api/custom-fields/${fieldId}`, {
-        method: 'DELETE',
-        headers: {
-          'Content-Type': 'application/json',
-          'Authorization': `Bearer ${token}`,
-        }
-=======
   // Create custom field mutation
   const createFieldMutation = useMutation({
     mutationFn: async (data: typeof newField) => {
@@ -259,7 +220,6 @@
         method: 'POST',
         headers: { 'Content-Type': 'application/json', 'Authorization': `Bearer ${token}` },
         body: JSON.stringify({ ...data, workspaceId }),
->>>>>>> 1a4445a5
       });
       if (!response.ok) {
         const error = await response.text();
@@ -269,14 +229,16 @@
     },
     onSuccess: () => {
       queryClient.invalidateQueries({ queryKey: ['/api/custom-fields'] });
-      toast({ title: 'Custom field deleted successfully' });
-      setLoadingFieldId(null);
+      resetNewField();
+      setShowCreateDrawer(false);
+      toast({ title: 'Custom field created successfully' });
     },
     onError: (error: Error) => {
-      toast({ title: 'Failed to delete custom field', description: error.message, variant: 'destructive' });
-      setLoadingFieldId(null);
+      toast({ title: 'Failed to create custom field', description: error.message, variant: 'destructive' });
     },
   });
+
+  // Update custom field mutation
   const updateFieldMutation = useMutation({
     mutationFn: async ({ id, updates }: { id: string, updates: Partial<CustomField> }) => {
       const response = await fetch(`/api/custom-fields/${id}`, {
@@ -303,8 +265,6 @@
     },
   });
 
-<<<<<<< HEAD
-=======
   // Delete custom field mutation
   const deleteFieldMutation = useMutation({
     mutationFn: async (fieldId: string) => {
@@ -331,7 +291,6 @@
       toast({ title: 'Failed to delete custom field', description: error.message, variant: 'destructive' });
     },
   });
->>>>>>> 1a4445a5
 
   const resetNewField = () => {
     setNewField({
@@ -485,25 +444,7 @@
           </Button>
         </div>
 
-        {/* Search and Stats */}
-        <Card className="bg-slate-800 border-slate-700 p-4">
-          <div className="flex flex-col space-y-4 sm:flex-row sm:items-center sm:justify-between sm:space-y-0">
-            <div className="relative flex-1 max-w-md">
-              <Search className="absolute left-3 top-1/2 transform -translate-y-1/2 h-4 w-4 text-slate-400" />
-              <Input
-                ref={searchInputRef}
-                placeholder="Search properties..."
-                value={search}
-                onChange={(e) => setSearch(e.target.value)}
-                className="pl-10 bg-slate-700 border-slate-600 text-slate-100 placeholder:text-slate-400"
-                data-testid="input-search-properties"
-              />
-            </div>
-            <div className="text-sm text-slate-400">
-              {total} custom {total === 1 ? 'property' : 'properties'} + 5 default properties
-            </div>
-          </div>
-        </Card>
+
 
         {/* Default Properties Section */}
         <Card className="bg-slate-800 border-slate-700">
@@ -602,6 +543,26 @@
           </Table>
         </Card>
 
+                {/* Search and Stats */}
+        <Card className="bg-slate-800 border-slate-700 p-4">
+          <div className="flex flex-col space-y-4 sm:flex-row sm:items-center sm:justify-between sm:space-y-0">
+            <div className="relative flex-1 max-w-md">
+              <Search className="absolute left-3 top-1/2 transform -translate-y-1/2 h-4 w-4 text-slate-400" />
+              <Input
+                ref={searchInputRef}
+                placeholder="Search properties..."
+                value={search}
+                onChange={(e) => setSearch(e.target.value)}
+                className="pl-10 bg-slate-700 border-slate-600 text-slate-100 placeholder:text-slate-400"
+                data-testid="input-search-properties"
+              />
+            </div>
+            <div className="text-sm text-slate-400">
+              {total} custom {total === 1 ? 'property' : 'properties'} + 5 default properties
+            </div>
+          </div>
+        </Card>
+
         {/* Custom Properties Section */}
         <Card className="bg-slate-800 border-slate-700">
           <div className="p-4 border-b border-slate-700">
@@ -723,94 +684,32 @@
                           )}
                         </div>
                       </TableCell>
-                      <TableCell>
-                        <DropdownMenu>
-                          <Tooltip>
-                            <TooltipTrigger asChild>
-                              <DropdownMenuTrigger asChild>
-                                <Button 
-                                  variant="ghost" 
-                                  size="sm" 
-                                  className="h-8 w-8 p-0 text-slate-400 hover:text-slate-100 hover:bg-slate-700"
-                                  data-testid={`button-menu-${field.id}`}
-                                >
-                                  <Settings className="h-4 w-4" />
-                                </Button>
-                              </DropdownMenuTrigger>
-                            </TooltipTrigger>
-                            <TooltipContent>
-                              <p>Property settings</p>
-                            </TooltipContent>
-                          </Tooltip>
-<<<<<<< HEAD
-                        )}
-                      </div>
-                    </TableCell>
-                    <TableCell>
-                      <DropdownMenu>
-                        <DropdownMenuTrigger asChild>
-                          <Button variant="ghost" size="sm" className="h-8 w-8 p-0 text-slate-400 hover:text-slate-100">
-                            <MoreVertical className="h-4 w-4" />
-                          </Button>
-                        </DropdownMenuTrigger>
-                        <DropdownMenuContent align="end" className="bg-slate-800 border-slate-700">
-                          <DropdownMenuItem
-                            onClick={() => handleEditField(field)}
-                            className="text-slate-200 hover:bg-slate-700 cursor-pointer"
-                            disabled={loadingFieldId === field.id}
-                          >
-                            {loadingFieldId === field.id ? (
-                              <div className="animate-spin rounded-full h-4 w-4 border-b-2 border-white mr-2"></div>
-                            ) : (
-                              <Edit2 className="h-4 w-4 mr-2" />
-                            )}
-                            Edit
-                          </DropdownMenuItem>
-                          <DropdownMenuItem
-                            onClick={() => deleteFieldMutation.mutate(field.id)}
-                            className="text-red-400 hover:bg-red-900/20 cursor-pointer"
-                            disabled={loadingFieldId === field.id}
-                          >
-                            {loadingFieldId === field.id ? (
-                              <div className="animate-spin rounded-full h-4 w-4 border-b-2 border-white mr-2"></div>
-                            ) : (
-                              <Trash2 className="h-4 w-4 mr-2" />
-                            )}
-                            Delete
-                          </DropdownMenuItem>
-                        </DropdownMenuContent>
-                      </DropdownMenu>
-                    </TableCell>
-                  </TableRow>
-                ))}
-              </TableBody>
-            </Table>
-=======
-                          <DropdownMenuContent align="end" className="bg-slate-800 border-slate-700">
-                            <DropdownMenuItem
-                              onClick={() => handleEditField(field)}
-                              className="text-slate-200 hover:bg-slate-700 cursor-pointer"
-                              data-testid={`menu-edit-${field.id}`}
-                            >
-                              <Edit2 className="h-4 w-4 mr-2" />
-                              Edit
-                            </DropdownMenuItem>
-                            <DropdownMenuItem
-                              onClick={() => handleDeleteField(field)}
-                              className="text-red-400 hover:bg-red-900/20 cursor-pointer"
-                              data-testid={`menu-delete-${field.id}`}
-                            >
-                              <Trash2 className="h-4 w-4 mr-2" />
-                              Delete
-                            </DropdownMenuItem>
-                          </DropdownMenuContent>
-                        </DropdownMenu>
-                      </TableCell>
+               <TableCell className="flex gap-2">
+                  <Button
+                    variant="ghost"
+                    size="sm"
+                    className="h-8 w-8 p-0 text-slate-400 hover:text-slate-100 hover:bg-slate-700"
+                    onClick={() => handleEditField(field)}
+                    data-testid={`button-edit-${field.id}`}
+                  >
+                    <Edit2 className="h-4 w-4" />
+                  </Button>
+
+                  <Button
+                    variant="ghost"
+                    size="sm"
+                    className="h-8 w-8 p-0 text-red-400 hover:text-red-300 hover:bg-red-900/20"
+                    onClick={() => handleDeleteField(field)}
+                    data-testid={`button-delete-${field.id}`}
+                  >
+                    <Trash2 className="h-4 w-4" />
+                  </Button>
+                </TableCell>
+
                     </TableRow>
                   ))}
                 </TableBody>
               </Table>
->>>>>>> 1a4445a5
 
               {/* Pagination */}
               {totalPages > 1 && (
@@ -1094,8 +993,16 @@
         </Sheet>
 
         {/* Edit Property Drawer */}
-        <Sheet open={showEditDrawer} onOpenChange={setShowEditDrawer}>
-          <SheetContent className="bg-slate-900 border-slate-700 text-slate-100 w-[400px] sm:w-[540px]">
+        <Sheet open={showEditDrawer} onOpenChange={(open) => {
+          setShowEditDrawer(open);
+          if (!open) {
+            setEditingField(null);
+            setEditData({});
+            setEditOptions([]);
+            setEditOptionInput('');
+          }
+        }}>
+          <SheetContent className="bg-slate-900 border-slate-700 text-slate-100 w-[400px] sm:w-[540px] z-[100]">
             <SheetHeader>
               <SheetTitle className="text-slate-100">Edit Property</SheetTitle>
               <SheetDescription className="text-slate-400">
@@ -1164,7 +1071,6 @@
                         </TooltipContent>
                       </Tooltip>
                     </Label>
-                    
                     <div className="flex gap-2">
                       <Input
                         value={editOptionInput}
@@ -1182,7 +1088,6 @@
                         <Plus className="h-4 w-4" />
                       </Button>
                     </div>
-
                     {editOptions.length > 0 && (
                       <div className="space-y-2 max-h-32 overflow-y-auto">
                         {editOptions.map((option: string, index: number) => (
@@ -1210,7 +1115,6 @@
                 {/* Settings */}
                 <div className="space-y-4">
                   <Label className="text-slate-300">Settings</Label>
-                  
                   <div className="space-y-3">
                     <div className="flex items-center space-x-2">
                       <Checkbox
@@ -1230,7 +1134,6 @@
                         </Tooltip>
                       </Label>
                     </div>
-
                     <div className="flex items-center space-x-2">
                       <Checkbox
                         id="edit-showInForm"
@@ -1249,7 +1152,6 @@
                         </Tooltip>
                       </Label>
                     </div>
-
                     <div className="flex items-center space-x-2">
                       <Checkbox
                         id="edit-readonly"
@@ -1270,7 +1172,6 @@
                     </div>
                   </div>
                 </div>
-
                 {/* Actions */}
                 <div className="flex gap-3 pt-4">
                   <Button
@@ -1287,7 +1188,13 @@
                   </Button>
                   <Button
                     variant="outline"
-                    onClick={() => setShowEditDrawer(false)}
+                    onClick={() => {
+                      setShowEditDrawer(false);
+                      setEditingField(null);
+                      setEditData({});
+                      setEditOptions([]);
+                      setEditOptionInput('');
+                    }}
                     className="border-slate-600 text-slate-300 hover:bg-slate-700"
                   >
                     Cancel
