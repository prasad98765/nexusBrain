import React, { useEffect, useState } from 'react';
import { Button } from '@/components/ui/button';
import { Input } from '@/components/ui/input';
import { Textarea } from '@/components/ui/textarea';
import { Card, CardContent, CardDescription, CardHeader, CardTitle } from '@/components/ui/card';
import { Badge } from '@/components/ui/badge';
import { useLocation } from 'wouter';
import {
  Sparkles,
  Zap,
  ArrowRight,
  CheckCircle,
  Star,
  Users,
  TrendingUp,
  Shield,
  Clock,
  Code,
  Code2,
  Database,
  Cpu,
  Network,
  Menu,
  X,
  Type,
  Mail,
  Languages,
  Volume2,
  Mic,
  FileText,
  PenTool,
  Image,
  Lightbulb,
  FileDown,
  Settings,
  Bot,
  Globe,
  Infinity,
  Target,
  Award,
  MessageSquare,
  Eye,
  Play,
  Quote
} from 'lucide-react';
import '../styles/landing-animations.css';
import UniversalTranslator from '@/components/UniversalTranslator';
<<<<<<< HEAD
import { Outlet, useNavigate } from "react-router-dom";
=======
import HtmlPageGenerator from '@/components/HtmlPageGenerator';
>>>>>>> f3119df9

export default function LandingPageEnhanced() {
  const [location, setLocation] = useLocation();
  const [mobileMenuOpen, setMobileMenuOpen] = useState(false);
  const [demoText, setDemoText] = useState('');
  const [demoMode, setDemoMode] = useState('format');
  const [isListening, setIsListening] = useState(false);
  const [hoveredFeature, setHoveredFeature] = useState<number | null>(null);
  const [typedText, setTypedText] = useState('');
  const [typeIndex, setTypeIndex] = useState(0);
  const [translatorOpen, setTranslatorOpen] = useState(false);
  const [htmlGeneratorOpen, setHtmlGeneratorOpen] = useState(false);

  const heroText = "Welcome to Nexus AI Hub – Your All-in-One AI Superpower";
  const navigate = useNavigate();

  // Typing animation effect
  useEffect(() => {
    if (typeIndex < heroText.length) {
      const timeout = setTimeout(() => {
        setTypedText(prev => prev + heroText[typeIndex]);
        setTypeIndex(prev => prev + 1);
      }, 50);
      return () => clearTimeout(timeout);
    }
  }, [typeIndex, heroText]);

  useEffect(() => {
    if (window.location.hash) {
      setTimeout(() => {
        const el = document.getElementById(window.location.hash.substring(1));
        if (el) {
          el.scrollIntoView({ behavior: "smooth" });
        }
      }, 100);
    }
  }, [location]);

  const handleNav = (path: string) => {
    setLocation(path);
  };

  const handleGetStarted = () => {
    navigate('/nexus');
  };

  // AI Tools Features
  const aiTools = [
    { icon: Type, name: 'Format Text', description: 'Instantly clean and format messy text', color: 'from-blue-500 to-indigo-600' },
    { icon: Mail, name: 'Email Writer', description: 'Write professional emails in seconds', color: 'from-indigo-500 to-purple-600' },
    { icon: Languages, name: 'Language Translator', description: 'Convert text to any language', color: 'from-purple-500 to-pink-600' },
    { icon: Code2, name: 'HTML Page Generator', description: 'Create beautiful websites from text prompts', color: 'from-emerald-500 to-teal-600' },
    { icon: Volume2, name: 'Text-to-Speech', description: 'Natural AI voice for your text', color: 'from-pink-500 to-red-600' },
    { icon: Mic, name: 'Speech-to-Text', description: 'Turn voice into accurate text', color: 'from-red-500 to-orange-600' },
    { icon: CheckCircle, name: 'Grammar Checker', description: 'Catch errors in real-time', color: 'from-orange-500 to-yellow-600' },
    { icon: PenTool, name: 'Grammar Corrector', description: 'Rewrite with perfect grammar', color: 'from-yellow-500 to-green-600' },
    { icon: Image, name: 'AI Image Generator', description: 'Create unique visuals from prompts', color: 'from-green-500 to-teal-600' },
    { icon: Lightbulb, name: 'Idea Generator', description: 'Get fresh ideas for blogs, posts, or projects', color: 'from-teal-500 to-cyan-600' },
    { icon: FileDown, name: 'Summarizer', description: 'Turn long text into concise summaries', color: 'from-cyan-500 to-blue-600' },
    { icon: FileText, name: 'Note & Document Assistant', description: 'Organize, rewrite, and refine your documents', color: 'from-blue-500 to-purple-600' },
    { icon: Bot, name: 'Custom AI Agents', description: 'Personalized assistants for your workflow', color: 'from-purple-500 to-indigo-600' }
  ];

  const testimonials = [
    {
      name: "Rahul S.",
      role: "Content Creator",
      content: "Nexus AI Hub saves me 2 hours every day when writing emails and documents. Absolute game changer!",
      rating: 5
    },
    {
      name: "Sarah M.",
      role: "Marketing Manager",
      content: "The AI tools are incredibly intuitive. I use the grammar checker and email writer daily – they're perfect!",
      rating: 5
    },
    {
      name: "David L.",
      role: "Entrepreneur",
      content: "Finally, all AI tools in one place! The custom agents feature has transformed my business workflow.",
      rating: 5
    },
    {
      name: "Priya K.",
      role: "Student",
      content: "The summarizer and note assistant have made studying so much easier. I can't imagine working without it now.",
      rating: 5
    }
  ];

  const handleDemo = (mode: string) => {
    setDemoMode(mode);
    if (mode === 'format') {
      setDemoText('this is messy text that needs formatting...');
      setTimeout(() => setDemoText('This is messy text that needs formatting.'), 1000);
    } else if (mode === 'translate') {
      setDemoText('Hello, how are you today?');
      setTimeout(() => setDemoText('Hola, ¿cómo estás hoy?'), 1000);
    } else if (mode === 'grammar') {
      setDemoText('I are going to the store yesterday.');
      setTimeout(() => setDemoText('I went to the store yesterday.'), 1000);
    }
  };

  return (
    <div className="min-h-screen bg-slate-900 text-slate-100">
      {/* Navigation */}
      <header className="w-full bg-slate-800/90 backdrop-blur-sm border-b border-slate-700 sticky top-0 z-50">
        <div className="max-w-7xl mx-auto px-4 sm:px-6">
          <div className="flex justify-between items-center h-16">
            <div className="flex items-center gap-3" onClick={() => handleNav('/landing-page')} style={{ cursor: 'pointer' }}>
              <div className="w-8 h-8 bg-gradient-to-br from-indigo-500 to-purple-600 rounded-lg flex items-center justify-center animate-pulse">
                <span className="text-white font-bold text-sm">⚡</span>
              </div>
              <span className="text-lg sm:text-xl font-bold text-slate-100">Nexus AI Hub</span>
            </div>

            <nav className="hidden md:flex items-center gap-6">
              <a href="#features" className="text-slate-300 hover:text-slate-100 transition-colors">Features</a>
              <a href="#why-choose" className="text-slate-300 hover:text-slate-100 transition-colors">Why Choose</a>
              <a href="#demo" className="text-slate-300 hover:text-slate-100 transition-colors">Demo</a>
              <a href="#testimonials" className="text-slate-300 hover:text-slate-100 transition-colors">Reviews</a>
              <a href="#pricing" className="text-slate-300 hover:text-slate-100 transition-colors">Pricing</a>
            </nav>

            <div className="flex items-center gap-4">
              <Button
                onClick={handleGetStarted}
                className="bg-gradient-to-r from-indigo-500 to-purple-600 hover:from-indigo-600 hover:to-purple-700 text-white text-sm sm:text-base px-4 sm:px-6 transform hover:scale-105 transition-all duration-300"
              >
                Get Started Free
              </Button>

              <button
                className="md:hidden text-slate-300 hover:text-slate-100"
                onClick={() => setMobileMenuOpen(!mobileMenuOpen)}
              >
                {mobileMenuOpen ? <X className="h-6 w-6" /> : <Menu className="h-6 w-6" />}
              </button>
            </div>
          </div>
        </div>

        {/* Mobile Menu */}
        {mobileMenuOpen && (
          <div className="md:hidden bg-slate-800 border-t border-slate-700 px-4 py-4 space-y-3">
            <a href="#features" className="block text-slate-300 hover:text-slate-100 transition-colors">Features</a>
            <a href="#why-choose" className="block text-slate-300 hover:text-slate-100 transition-colors">Why Choose</a>
            <a href="#demo" className="block text-slate-300 hover:text-slate-100 transition-colors">Demo</a>
            <a href="#testimonials" className="block text-slate-300 hover:text-slate-100 transition-colors">Reviews</a>
            <a href="#pricing" className="block text-slate-300 hover:text-slate-100 transition-colors">Pricing</a>
          </div>
        )}
      </header>

      {/* Hero Section */}
      <section className="relative min-h-screen flex items-center justify-center px-4 sm:px-6 py-20 overflow-hidden">
        {/* Animated background */}
        <div className="absolute inset-0 overflow-hidden">
          <div className="absolute w-96 h-96 bg-indigo-500/10 rounded-full blur-3xl animate-pulse -top-48 -left-48"></div>
          <div className="absolute w-96 h-96 bg-purple-500/10 rounded-full blur-3xl animate-pulse -bottom-48 -right-48"></div>
        </div>

        <div className="max-w-5xl mx-auto text-center space-y-8 z-10">
          <div className="flex items-center justify-center gap-2 mb-4">
            <Sparkles className="h-6 w-6 text-yellow-400 animate-bounce" />
            <span className="text-yellow-400 font-medium">Powered by LangChain</span>
            <Sparkles className="h-6 w-6 text-yellow-400 animate-bounce" />
          </div>

          <h1 className="text-3xl sm:text-4xl md:text-5xl lg:text-6xl font-bold leading-tight">
            <span className="bg-gradient-to-r from-white via-indigo-200 to-white bg-clip-text text-transparent">
              {typedText}
            </span>
            <span className="animate-pulse">|</span>
          </h1>

          <p className="text-lg sm:text-xl text-slate-400 max-w-4xl mx-auto leading-relaxed animate-fade-in-up animation-delay-300">
            <Zap className="inline h-5 w-5 mr-2 text-yellow-400" />
            Powered by LangChain, Nexus AI Hub brings all AI tools into one place to make your life easier, faster, and smarter.
          </p>

          <div className="flex flex-col sm:flex-row gap-4 justify-center items-center animate-fade-in-up animation-delay-600">
            <Button
              onClick={handleGetStarted}
              className="bg-gradient-to-r from-indigo-500 to-purple-600 hover:from-indigo-600 hover:to-purple-700 text-white px-8 py-4 text-lg font-semibold rounded-xl transform hover:scale-105 transition-all duration-300 btn-pulse"
            >
              <Sparkles className="h-5 w-5 mr-2" />
              Get Started Free
            </Button>
            <Button
              variant="outline"
              onClick={() => document.getElementById('features')?.scrollIntoView({ behavior: 'smooth' })}
              className="border-2 border-indigo-400 text-indigo-400 hover:bg-indigo-500 hover:text-white px-8 py-4 text-lg font-semibold rounded-xl transform hover:scale-105 transition-all duration-300"
            >
              <Eye className="h-5 w-5 mr-2" />
              Explore Features
            </Button>
          </div>

          <div className="grid grid-cols-1 md:grid-cols-3 gap-6 mt-16 max-w-4xl mx-auto animate-fade-in-up animation-delay-800">
            <div className="text-center space-y-2">
              <div className="text-3xl font-bold bg-gradient-to-r from-indigo-400 to-purple-400 bg-clip-text text-transparent">12+</div>
              <div className="text-slate-400">AI Tools Available</div>
            </div>
            <div className="text-center space-y-2">
              <div className="text-3xl font-bold bg-gradient-to-r from-purple-400 to-pink-400 bg-clip-text text-transparent">∞</div>
              <div className="text-slate-400">Unlimited Usage</div>
            </div>
            <div className="text-center space-y-2">
              <div className="text-3xl font-bold bg-gradient-to-r from-pink-400 to-red-400 bg-clip-text text-transparent">24/7</div>
              <div className="text-slate-400">Always Available</div>
            </div>
          </div>
        </div>

        {/* Scroll indicator */}
        <div className="absolute bottom-8 left-1/2 transform -translate-x-1/2 animate-bounce">
          <div className="w-6 h-10 border-2 border-slate-400 rounded-full flex justify-center">
            <div className="w-1 h-3 bg-slate-400 rounded-full mt-2 animate-pulse"></div>
          </div>
        </div>
      </section>

      {/* Core Features Section */}
      <section id="features" className="py-20 px-4 sm:px-6 bg-slate-800/30">
        <div className="max-w-7xl mx-auto">
          <div className="text-center space-y-6 mb-16">
            <h2 className="text-4xl md:text-5xl font-bold text-white animate-fade-in-up">
              All Your <span className="bg-gradient-to-r from-indigo-400 to-purple-400 bg-clip-text text-transparent">AI Tools</span> in One Place
            </h2>
            <p className="text-xl text-slate-400 max-w-3xl mx-auto animate-fade-in-up animation-delay-200">
              From text formatting to image generation – everything you need is right here
            </p>
          </div>

          <div className="grid grid-cols-1 md:grid-cols-2 lg:grid-cols-3 xl:grid-cols-4 gap-6">
            {aiTools.map((tool, index) => {
              const IconComponent = tool.icon;
              return (
                <Card
                  key={index}
                  className={`bg-slate-800/80 border-slate-700 hover:border-slate-600 transition-all duration-300 transform hover:scale-105 hover:shadow-xl cursor-pointer group ${hoveredFeature === index ? 'shadow-2xl' : ''
                    }`}
                  onMouseEnter={() => setHoveredFeature(index)}
                  onMouseLeave={() => setHoveredFeature(null)}
                  onClick={() => {
                    // Open Universal Translator when Language Translator card is clicked (index 2)
                    if (index === 2 && tool.name === 'Language Translator') {
                      setTranslatorOpen(true);
                    }
                    // Open HTML Page Generator when HTML Page Generator card is clicked (index 3)
                    if (index === 3 && tool.name === 'HTML Page Generator') {
                      setHtmlGeneratorOpen(true);
                    }
                  }}
                  data-testid={`feature-card-${index}`}
                >
                  <CardHeader className="pb-2">
                    <div className={`w-12 h-12 bg-gradient-to-r ${tool.color} rounded-xl flex items-center justify-center mb-4 group-hover:scale-110 transition-transform duration-300`}>
                      <IconComponent className="h-6 w-6 text-white" />
                    </div>
                    <CardTitle className="text-lg text-white group-hover:text-indigo-300 transition-colors">
                      {tool.name}
                    </CardTitle>
                  </CardHeader>
                  <CardContent>
                    <CardDescription className="text-slate-400 group-hover:text-slate-300 transition-colors">
                      {tool.description}
                    </CardDescription>
                  </CardContent>
                </Card>
              );
            })}
          </div>

          <div className="text-center mt-12">
            <Badge variant="outline" className="text-indigo-400 border-indigo-400 px-4 py-2 text-lg animate-pulse">
              <Settings className="h-4 w-4 mr-2" />
              + More Features Coming Soon...
            </Badge>
          </div>
        </div>
      </section>

      {/* Why Choose Nexus AI Hub */}
      <section id="why-choose" className="py-20 px-4 sm:px-6">
        <div className="max-w-7xl mx-auto">
          <div className="text-center space-y-6 mb-16">
            <h2 className="text-4xl md:text-5xl font-bold text-white animate-fade-in-up">
              Why Choose <span className="bg-gradient-to-r from-indigo-400 to-purple-400 bg-clip-text text-transparent">Nexus AI Hub</span>
            </h2>
            <p className="text-xl text-slate-400 max-w-3xl mx-auto animate-fade-in-up animation-delay-200">
              The ultimate AI-powered platform designed for everyone
            </p>
          </div>

          <div className="grid grid-cols-1 md:grid-cols-2 lg:grid-cols-3 gap-8">
            <div className="text-center space-y-4 animate-fade-in-scale">
              <div className="w-16 h-16 bg-gradient-to-r from-indigo-500 to-purple-600 rounded-2xl flex items-center justify-center mx-auto hover-glow">
                <Globe className="h-8 w-8 text-white" />
              </div>
              <h3 className="text-xl font-semibold text-white">All-in-One Hub</h3>
              <p className="text-slate-400">
                No need to jump between tools. Everything you need in a single, unified platform.
              </p>
            </div>

            <div className="text-center space-y-4 animate-fade-in-scale animation-delay-200">
              <div className="w-16 h-16 bg-gradient-to-r from-purple-500 to-pink-600 rounded-2xl flex items-center justify-center mx-auto hover-glow">
                <Network className="h-8 w-8 text-white" />
              </div>
              <h3 className="text-xl font-semibold text-white">Powered by LangChain</h3>
              <p className="text-slate-400">
                Built on cutting-edge AI architecture for reliable, powerful performance.
              </p>
            </div>

            <div className="text-center space-y-4 animate-fade-in-scale animation-delay-400">
              <div className="w-16 h-16 bg-gradient-to-r from-pink-500 to-red-600 rounded-2xl flex items-center justify-center mx-auto hover-glow">
                <TrendingUp className="h-8 w-8 text-white" />
              </div>
              <h3 className="text-xl font-semibold text-white">Future-Proof</h3>
              <p className="text-slate-400">
                New AI tools and features added regularly to keep you ahead of the curve.
              </p>
            </div>

            <div className="text-center space-y-4 animate-fade-in-scale animation-delay-600">
              <div className="w-16 h-16 bg-gradient-to-r from-red-500 to-orange-600 rounded-2xl flex items-center justify-center mx-auto hover-glow">
                <Target className="h-8 w-8 text-white" />
              </div>
              <h3 className="text-xl font-semibold text-white">Easy to Use</h3>
              <p className="text-slate-400">
                Simple, clean, intuitive interface designed for effortless productivity.
              </p>
            </div>

            <div className="text-center space-y-4 animate-fade-in-scale animation-delay-800">
              <div className="w-16 h-16 bg-gradient-to-r from-orange-500 to-yellow-600 rounded-2xl flex items-center justify-center mx-auto hover-glow">
                <Users className="h-8 w-8 text-white" />
              </div>
              <h3 className="text-xl font-semibold text-white">For Everyone</h3>
              <p className="text-slate-400">
                Students, professionals, creators, and businesses – built for all use cases.
              </p>
            </div>

            <div className="text-center space-y-4 animate-fade-in-scale animation-delay-1000">
              <div className="w-16 h-16 bg-gradient-to-r from-yellow-500 to-green-600 rounded-2xl flex items-center justify-center mx-auto hover-glow">
                <Shield className="h-8 w-8 text-white" />
              </div>
              <h3 className="text-xl font-semibold text-white">Secure & Reliable</h3>
              <p className="text-slate-400">
                Enterprise-grade security with 99.9% uptime for peace of mind.
              </p>
            </div>
          </div>
        </div>
      </section>

      {/* Demo / Interactive Section */}
      <section id="demo" className="py-20 px-4 sm:px-6 bg-slate-800/50">
        <div className="max-w-6xl mx-auto">
          <div className="text-center space-y-6 mb-16">
            <h2 className="text-4xl md:text-5xl font-bold text-white animate-fade-in-up">
              See It in <span className="bg-gradient-to-r from-indigo-400 to-purple-400 bg-clip-text text-transparent">Action</span>
            </h2>
            <p className="text-xl text-slate-400 max-w-3xl mx-auto animate-fade-in-up animation-delay-200">
              Try our AI tools right here – no signup required!
            </p>
          </div>

          <div className="grid grid-cols-1 lg:grid-cols-2 gap-8">
            {/* Interactive Demo */}
            <Card className="bg-slate-800/80 border-slate-700 p-6">
              <CardHeader>
                <CardTitle className="text-xl text-white flex items-center gap-2">
                  <Play className="h-5 w-5 text-indigo-400" />
                  Interactive Demo
                </CardTitle>
              </CardHeader>
              <CardContent className="space-y-6">
                <div className="flex gap-2 flex-wrap">
                  <Button
                    variant={demoMode === 'format' ? 'default' : 'outline'}
                    onClick={() => handleDemo('format')}
                    className="text-sm"
                  >
                    Format Text
                  </Button>
                  <Button
                    variant={demoMode === 'translate' ? 'default' : 'outline'}
                    onClick={() => handleDemo('translate')}
                    className="text-sm"
                  >
                    Translate
                  </Button>
                  <Button
                    variant={demoMode === 'grammar' ? 'default' : 'outline'}
                    onClick={() => handleDemo('grammar')}
                    className="text-sm"
                  >
                    Grammar Check
                  </Button>
                </div>

                <div className="space-y-3">
                  <div className="bg-slate-700/50 rounded-lg p-4">
                    <div className="text-sm text-slate-400 mb-2">Input:</div>
                    <div className="text-white font-mono text-sm">
                      {demoMode === 'format' && 'this is messy text that needs formatting...'}
                      {demoMode === 'translate' && 'Hello, how are you today?'}
                      {demoMode === 'grammar' && 'I are going to the store yesterday.'}
                    </div>
                  </div>

                  <div className="flex justify-center">
                    <ArrowRight className="h-6 w-6 text-indigo-400 animate-pulse" />
                  </div>

                  <div className="bg-gradient-to-r from-indigo-500/10 to-purple-500/10 border border-indigo-500/30 rounded-lg p-4">
                    <div className="text-sm text-indigo-400 mb-2">AI Result:</div>
                    <div className="text-white font-mono text-sm">
                      {demoText || 'Click a demo button to see AI in action!'}
                    </div>
                  </div>
                </div>
              </CardContent>
            </Card>

            {/* Feature Highlights */}
            <div className="space-y-6">
              <Card className="bg-gradient-to-r from-indigo-500/10 to-purple-500/10 border border-indigo-500/30 p-6">
                <CardContent>
                  <div className="flex items-center gap-3 mb-3">
                    <Mic className="h-6 w-6 text-indigo-400" />
                    <h3 className="text-lg font-semibold text-white">Speech-to-Text</h3>
                  </div>
                  <p className="text-slate-300 mb-4">Speak naturally and watch your words appear instantly with 99% accuracy.</p>
                  <Button
                    variant="outline"
                    className="w-full border-indigo-500/50 text-indigo-400 hover:bg-indigo-500/20"
                    onClick={() => setIsListening(!isListening)}
                  >
                    {isListening ? 'Stop Listening' : 'Try Voice Input'}
                  </Button>
                </CardContent>
              </Card>

              <Card className="bg-gradient-to-r from-purple-500/10 to-pink-500/10 border border-purple-500/30 p-6">
                <CardContent>
                  <div className="flex items-center gap-3 mb-3">
                    <Image className="h-6 w-6 text-purple-400" />
                    <h3 className="text-lg font-semibold text-white">AI Image Generator</h3>
                  </div>
                  <p className="text-slate-300 mb-4">Type any description and watch AI create stunning visuals in seconds.</p>
                  <Input
                    placeholder="Describe an image..."
                    className="bg-slate-700/50 border-slate-600 text-white mb-3"
                  />
                  <Button className="w-full bg-gradient-to-r from-purple-500 to-pink-600 hover:from-purple-600 hover:to-pink-700">
                    Generate Image
                  </Button>
                </CardContent>
              </Card>
            </div>
          </div>
        </div>
      </section>

      {/* Testimonials / Social Proof */}
      <section id="testimonials" className="py-20 px-4 sm:px-6">
        <div className="max-w-7xl mx-auto">
          <div className="text-center space-y-6 mb-16">
            <h2 className="text-4xl md:text-5xl font-bold text-white animate-fade-in-up">
              What Our Users <span className="bg-gradient-to-r from-indigo-400 to-purple-400 bg-clip-text text-transparent">Say</span>
            </h2>
            <p className="text-xl text-slate-400 max-w-3xl mx-auto animate-fade-in-up animation-delay-200">
              Join thousands of happy users who've transformed their workflow
            </p>
          </div>

          <div className="grid grid-cols-1 md:grid-cols-2 lg:grid-cols-4 gap-6">
            {testimonials.map((testimonial, index) => (
              <Card key={index} className="bg-slate-800/80 border-slate-700 p-6 hover:shadow-xl transition-shadow duration-300">
                <CardContent className="space-y-4">
                  <div className="flex gap-1">
                    {[...Array(testimonial.rating)].map((_, i) => (
                      <Star key={i} className="h-4 w-4 text-yellow-400 fill-current" />
                    ))}
                  </div>
                  <div className="flex items-start gap-3">
                    <Quote className="h-5 w-5 text-indigo-400 mt-1 flex-shrink-0" />
                    <p className="text-slate-300 text-sm leading-relaxed">
                      "{testimonial.content}"
                    </p>
                  </div>
                  <div className="pt-3 border-t border-slate-700">
                    <div className="font-semibold text-white">{testimonial.name}</div>
                    <div className="text-sm text-slate-400">{testimonial.role}</div>
                  </div>
                </CardContent>
              </Card>
            ))}
          </div>
        </div>
      </section>

      {/* Pricing Section */}
      <section id="pricing" className="py-20 px-4 sm:px-6 bg-slate-800/30">
        <div className="max-w-6xl mx-auto">
          <div className="text-center space-y-6 mb-16">
            <h2 className="text-4xl md:text-5xl font-bold text-white animate-fade-in-up">
              Simple <span className="bg-gradient-to-r from-indigo-400 to-purple-400 bg-clip-text text-transparent">Pricing</span>
            </h2>
            <p className="text-xl text-slate-400 max-w-3xl mx-auto animate-fade-in-up animation-delay-200">
              Choose the plan that fits your needs – start free, upgrade anytime
            </p>
          </div>

          <div className="grid grid-cols-1 md:grid-cols-3 gap-8">
            {/* Free Plan */}
            <Card className="bg-slate-800/80 border-slate-700 p-8 hover:shadow-xl transition-shadow duration-300">
              <CardHeader>
                <CardTitle className="text-2xl text-white">Free Plan</CardTitle>
                <CardDescription className="text-slate-400">Perfect for getting started</CardDescription>
                <div className="text-4xl font-bold text-white">$0<span className="text-lg text-slate-400">/month</span></div>
              </CardHeader>
              <CardContent className="space-y-4">
                <div className="space-y-3">
                  <div className="flex items-center gap-3">
                    <CheckCircle className="h-4 w-4 text-green-400" />
                    <span className="text-slate-300">All AI tools with usage limits</span>
                  </div>
                  <div className="flex items-center gap-3">
                    <CheckCircle className="h-4 w-4 text-green-400" />
                    <span className="text-slate-300">100 requests per day</span>
                  </div>
                  <div className="flex items-center gap-3">
                    <CheckCircle className="h-4 w-4 text-green-400" />
                    <span className="text-slate-300">Community support</span>
                  </div>
                </div>
                <Button
                  onClick={handleGetStarted}
                  className="w-full bg-gradient-to-r from-slate-600 to-slate-700 hover:from-slate-500 hover:to-slate-600 text-white"
                >
                  Start Free
                </Button>
              </CardContent>
            </Card>

            {/* Pro Plan */}
            <Card className="bg-gradient-to-br from-indigo-500/10 to-purple-500/10 border-2 border-indigo-500/50 p-8 hover:shadow-2xl transition-shadow duration-300 relative">
              <Badge className="absolute -top-3 left-1/2 transform -translate-x-1/2 bg-gradient-to-r from-indigo-500 to-purple-600 text-white">
                Most Popular
              </Badge>
              <CardHeader>
                <CardTitle className="text-2xl text-white">Pro Plan</CardTitle>
                <CardDescription className="text-slate-400">For professionals and creators</CardDescription>
                <div className="text-4xl font-bold text-white">$19<span className="text-lg text-slate-400">/month</span></div>
              </CardHeader>
              <CardContent className="space-y-4">
                <div className="space-y-3">
                  <div className="flex items-center gap-3">
                    <CheckCircle className="h-4 w-4 text-green-400" />
                    <span className="text-slate-300">Unlimited access to all tools</span>
                  </div>
                  <div className="flex items-center gap-3">
                    <CheckCircle className="h-4 w-4 text-green-400" />
                    <span className="text-slate-300">Priority processing</span>
                  </div>
                  <div className="flex items-center gap-3">
                    <CheckCircle className="h-4 w-4 text-green-400" />
                    <span className="text-slate-300">Advanced AI models</span>
                  </div>
                  <div className="flex items-center gap-3">
                    <CheckCircle className="h-4 w-4 text-green-400" />
                    <span className="text-slate-300">Email support</span>
                  </div>
                </div>
                <Button
                  onClick={handleGetStarted}
                  className="w-full bg-gradient-to-r from-indigo-500 to-purple-600 hover:from-indigo-600 hover:to-purple-700 text-white"
                >
                  Start Pro Trial
                </Button>
              </CardContent>
            </Card>

            {/* Enterprise Plan */}
            <Card className="bg-slate-800/80 border-slate-700 p-8 hover:shadow-xl transition-shadow duration-300">
              <CardHeader>
                <CardTitle className="text-2xl text-white">Enterprise</CardTitle>
                <CardDescription className="text-slate-400">For teams and businesses</CardDescription>
                <div className="text-4xl font-bold text-white">Custom<span className="text-lg text-slate-400"> pricing</span></div>
              </CardHeader>
              <CardContent className="space-y-4">
                <div className="space-y-3">
                  <div className="flex items-center gap-3">
                    <CheckCircle className="h-4 w-4 text-green-400" />
                    <span className="text-slate-300">Custom AI solutions</span>
                  </div>
                  <div className="flex items-center gap-3">
                    <CheckCircle className="h-4 w-4 text-green-400" />
                    <span className="text-slate-300">Team management</span>
                  </div>
                  <div className="flex items-center gap-3">
                    <CheckCircle className="h-4 w-4 text-green-400" />
                    <span className="text-slate-300">API access</span>
                  </div>
                  <div className="flex items-center gap-3">
                    <CheckCircle className="h-4 w-4 text-green-400" />
                    <span className="text-slate-300">24/7 dedicated support</span>
                  </div>
                </div>
                <Button
                  variant="outline"
                  className="w-full border-slate-600 text-slate-300 hover:bg-slate-700"
                >
                  Contact Sales
                </Button>
              </CardContent>
            </Card>
          </div>
        </div>
      </section>

      {/* Call-to-Action Footer */}
      <section className="py-20 px-4 sm:px-6 bg-gradient-to-br from-indigo-900/50 to-purple-900/50">
        <div className="max-w-4xl mx-auto text-center space-y-8">
          <div className="space-y-4">
            <h2 className="text-4xl md:text-5xl font-bold text-white">
              <span className="text-yellow-400">🌟</span> Join the Future of AI – Today
            </h2>
            <p className="text-xl text-slate-300 max-w-3xl mx-auto">
              Don't let productivity slip away. Start using the most comprehensive AI platform today and transform how you work.
            </p>
          </div>

          <div className="flex flex-col sm:flex-row gap-4 justify-center items-center">
            <Button
              onClick={handleGetStarted}
              className="bg-gradient-to-r from-indigo-500 to-purple-600 hover:from-indigo-600 hover:to-purple-700 text-white px-12 py-6 text-xl font-semibold rounded-xl transform hover:scale-105 transition-all duration-300 btn-pulse"
            >
              <Sparkles className="h-6 w-6 mr-3" />
              Start for Free
            </Button>
            <Button
              variant="outline"
              onClick={() => document.getElementById('features')?.scrollIntoView({ behavior: 'smooth' })}
              className="border-2 border-white/30 text-white hover:bg-white/10 px-12 py-6 text-xl font-semibold rounded-xl transform hover:scale-105 transition-all duration-300"
            >
              <Eye className="h-6 w-6 mr-3" />
              See All Features
            </Button>
          </div>

          <div className="grid grid-cols-1 md:grid-cols-3 gap-8 mt-16 pt-8 border-t border-slate-700">
            <div className="text-center space-y-2">
              <Award className="h-8 w-8 text-yellow-400 mx-auto" />
              <div className="text-lg font-semibold text-white">No Credit Card Required</div>
              <div className="text-slate-400">Start using all features immediately</div>
            </div>
            <div className="text-center space-y-2">
              <Shield className="h-8 w-8 text-green-400 mx-auto" />
              <div className="text-lg font-semibold text-white">100% Secure</div>
              <div className="text-slate-400">Your data is protected and private</div>
            </div>
            <div className="text-center space-y-2">
              <Infinity className="h-8 w-8 text-blue-400 mx-auto" />
              <div className="text-lg font-semibold text-white">Cancel Anytime</div>
              <div className="text-slate-400">No contracts, no commitments</div>
            </div>
          </div>
        </div>
      </section>

      {/* Footer */}
      <footer className="bg-slate-800/90 border-t border-slate-700 py-8 px-4 sm:px-6">
        <div className="max-w-7xl mx-auto">
          <div className="flex flex-col md:flex-row justify-between items-center gap-4">
            <div className="flex items-center gap-3">
              <div className="w-8 h-8 bg-gradient-to-br from-indigo-500 to-purple-600 rounded-lg flex items-center justify-center">
                <span className="text-white font-bold text-sm">⚡</span>
              </div>
              <span className="text-xl font-bold text-slate-100">Nexus AI Hub</span>
            </div>
            <div className="text-slate-400 text-center">
              <p>© 2025 Nexus AI Hub. Powered by LangChain. All rights reserved.</p>
            </div>
          </div>
        </div>
      </footer>

      {/* Universal Translator Modal */}
      <UniversalTranslator
        isOpen={translatorOpen}
        onClose={() => setTranslatorOpen(false)}
      />
      
      {/* HTML Page Generator */}
      <HtmlPageGenerator 
        isOpen={htmlGeneratorOpen} 
        onClose={() => setHtmlGeneratorOpen(false)} 
      />
    </div>
  );
}<|MERGE_RESOLUTION|>--- conflicted
+++ resolved
@@ -45,11 +45,8 @@
 } from 'lucide-react';
 import '../styles/landing-animations.css';
 import UniversalTranslator from '@/components/UniversalTranslator';
-<<<<<<< HEAD
 import { Outlet, useNavigate } from "react-router-dom";
-=======
 import HtmlPageGenerator from '@/components/HtmlPageGenerator';
->>>>>>> f3119df9
 
 export default function LandingPageEnhanced() {
   const [location, setLocation] = useLocation();
@@ -173,6 +170,8 @@
               <a href="#demo" className="text-slate-300 hover:text-slate-100 transition-colors">Demo</a>
               <a href="#testimonials" className="text-slate-300 hover:text-slate-100 transition-colors">Reviews</a>
               <a href="#pricing" className="text-slate-300 hover:text-slate-100 transition-colors">Pricing</a>
+              {/* redirect to About AI */}
+              <a onClick={() => { window.location.href = '/About/AI'; }} style={{ cursor: 'pointer' }} className="text-slate-300 hover:text-slate-100 transition-colors">About AI</a>
             </nav>
 
             <div className="flex items-center gap-4">
@@ -751,11 +750,11 @@
         isOpen={translatorOpen}
         onClose={() => setTranslatorOpen(false)}
       />
-      
+
       {/* HTML Page Generator */}
-      <HtmlPageGenerator 
-        isOpen={htmlGeneratorOpen} 
-        onClose={() => setHtmlGeneratorOpen(false)} 
+      <HtmlPageGenerator
+        isOpen={htmlGeneratorOpen}
+        onClose={() => setHtmlGeneratorOpen(false)}
       />
     </div>
   );
